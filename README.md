--- conflicted
+++ resolved
@@ -12,13 +12,10 @@
 
 RataguiBackend is the name of the backend/widget in code
 
-<<<<<<< HEAD
-```cargo add ratframe```
-```git clone https://github.com/gold-silver-copper/ratatui_egui_wasm.git```
-=======
+
 `cargo add ratframe`
 `git clone https://github.com/gold-silver-copper/ratatui_egui_wasm.git`
->>>>>>> 233c9c98
+
 
 This repo provides the Ratagui Backend, which is also a Widget for egui. So you can have a whole ratatui terminal inside of egui. Also since egui is so WASM compatible, this means we can use this to compile ratatui to WASM !
 Look at examples, you can run the basic ones by doing
